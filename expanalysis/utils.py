--- conflicted
+++ resolved
@@ -65,194 +65,4 @@
     if headers != None:
         return requests.get(url,headers=headers)
     else:
-        return requests.get(url)
-<<<<<<< HEAD
-=======
- 
-def load_result(result):
-    '''load_result returns a pandas data frame of a result variable, either a json data structure, a downloaded csv file from an individual experiment, or a tsv file exported from the expfactory-docker instance
-    :param result: one of a csv (from jsPsych), tsv (from expfactory-docker) or json (from Jspsych)
-    '''
-    if isinstance(result,str):
-        filey = os.path.abspath(result)
-        file_name,ext = os.path.splitext(filey)
-
-        if ext.lower() == ".csv":
-            df = pandas.read_csv(result,sep=",")
-        elif ext.lower() == ".tsv":
-            df = pandas.read_csv(result,sep="\t")
-        elif ext.lower() == ".json":
-            df = pandas.read_json(result)
-        else:
-            print "File extension not recognized, must be .csv (JsPsych single experiment export) or tsv (expfactory-docker) export." 
-    return df
-    
-def check_template(row):
-    """Determines which template was used to create a data object
-    :row: tone row of a results dataframe
-    """
-    try:
-        data = row['data']
-    except:
-        print 'No data column found!'
-    if isinstance(data,dict):
-        return 'survey'
-    elif isinstance(data,list):
-        return 'jspsych'
-    else:
-        return 'unknown'
-
-def get_data(row):
-    """Data can be stored in different forms depending on the experiment template.
-    This function returns the data in a standard form (a list of trials)
-    :row:  one row of a results dataframe
-    """
-    def get_response_text(question):
-        """Returns the response text that corresponds to the value recorded in a survey question
-        :question: A dictionary corresponding to a survey question
-        """
-        val = question['response']
-        if 'options' in question.keys():
-            options = question['options']
-            text = [lookup_val(opt['text']) for opt in options if 'value' in opt.keys() and opt['value'] == val]
-            if len(text) == 1: text = text[0]
-        else:
-            text = pandas.np.nan
-        return text
-    try:
-        data = row['data']
-    except:
-        print 'No data column found!'
-    if check_template(row) == 'jspsych':
-        if len(data) == 1:
-            return data[0]['trialdata']
-        elif len(data) > 1:
-           return  [trial['trialdata'] for trial in data]
-        else:
-            print "No data found"
-    elif check_template(row) == 'survey':
-        survey =  data.values()
-        for i in survey:
-            i['question_num'] = int(re.search(r'%s_([0-9]{1,2})*' % row['experiment'], i['id']).group(1))
-            i['response_text'] = get_response_text(i)
-        survey = sorted(survey, key=lambda k: k['question_num'])
-        return survey
-    elif check_template(row) == 'unknown':
-        print "Couldn't determine data template"
-        
-    
-def lookup_val(val):
-    """function that modifies a string so that it conforms to expfactory analysis by 
-    replacing it with an interpretable synonym
-    :val: val to lookup
-    """
-    if isinstance(val,(str,unicode)):
-        #convert unicode to str
-        if isinstance(val, unicode):
-            val = unicodedata.normalize('NFKD', val).encode('ascii', 'ignore')
-        lookup_val = val.strip().lower()
-        lookup_val = val.replace(" ", "_")
-        #define synonyms
-        lookup = {
-        'reaction time': 'rt',
-        'instructions': 'instruction',
-        'correct': 1,
-        'incorrect': 0}
-        return lookup.get(lookup_val,val)
-    else:
-        return val
-    
-def select_battery(results, battery):
-    '''Selects a battery (or batteries) from results object and sorts based on worker and time of experiment completion
-    :results: a Results object
-    :battery: a string or array of strings to select the battery(s)
-    :return df: dataframe containing the appropriate result subset
-    '''
-    Pass = True
-    if isinstance(battery, (unicode, str)):
-        battery = [battery]
-    df = results.get_results()
-    for b in battery:
-        if not b in df['battery'].values:
-            print "Alert!:  The battery '%s' not found in results. Try resetting the results" % (b)  
-            Pass = False
-    assert Pass == True, "At least one battery was not found in results"
-    df = df.query("battery in %s" % battery)
-    df = df.sort_values(by = ['battery', 'experiment', 'worker', 'finishtime'])
-    df.reset_index(inplace = True, drop = True)
-    return df
-    
-def select_experiment(results, exp_id):
-    '''Selects an experiment (or experiments) from results object and sorts based on worker and time of experiment completion
-    :results: a Results object
-    :param exp_id: a string or array of strings to select the experiment(s)
-    :return df: dataframe containing the appropriate result subset
-    '''
-    Pass = True
-    if isinstance(exp_id, (unicode, str)):
-        exp_id = [exp_id]
-    df = results.get_results()
-    for e in exp_id:
-        if not e in df['experiment'].values:
-            print "Alert!: The experiment '%s' not found in results. Try resetting the results" % (e)
-            Pass = False
-    assert Pass == True, "At least one experiment was not found in results"
-    df = df.query("experiment in %s" % exp_id)
-    df = df.sort_values(by = ['experiment', 'worker', 'battery', 'finishtime'])
-    df.reset_index(inplace = True, drop = True)
-    return df
-    
-def select_worker(results, worker):
-    '''Selects a worker (or workers) from results object and sorts based on experiment and time of experiment completion
-    :results: a Results object
-    :worker: a string or array of strings to select the worker(s)
-    :return df: dataframe containing the appropriate result subset
-    '''
-    Pass = True
-    if isinstance(worker, (unicode, str)):
-        worker = [worker]
-    df = results.get_results()
-    for w in worker:
-        if not w in df['worker'].values:
-            print "Alert!: The experiment '%s' not found in results. Try resetting the results" % (w)
-            Pass = False
-    assert Pass == True, "At least one worker was not found in results"
-    df = df.query("worker in %s" % worker)
-    df = df.sort_values(by = ['worker', 'experiment', 'battery', 'finishtime'])
-    df.reset_index(inplace = True, drop = True)
-    return df   
-
-def select_template(results, template):
-    '''Selects a template (or templates) from results object and sorts based on experiment and time of experiment completion
-    :results: a Results object
-    :template: a string or array of strings to select the worker(s)
-    :return df: dataframe containing the appropriate result subset
-    '''
-    if isinstance(template, (unicode, str)):
-        template = [template]
-    template = map(str.lower,template)
-    df = results.get_results()
-    df = df[[check_template(row['data']) in template for i,row in df.iterrows()]]
-    assert len(df) != 0, "At least one template was not found in results"
-    df = df.sort_values(by = ['worker', 'experiment', 'battery', 'finishtime'])
-    df.reset_index(inplace = True, drop = True)
-    return df
-    
-def select_finishtime(results, finishtime, all_data = True):
-     '''Get results after a finishtime 
-    :results: a Results object
-    :finishtime: a date string
-    :param all_data: boolean, default True. If true, only select data where the entire dataset was collected afte rthe finishtime
-    :return df: dataframe containing the appropriate result subset
-    '''
-     df = results.get_results()
-     if all_data:
-        passed_df = df.groupby('worker')['finishtime'].min() >= finishtime
-        workers = list(passed_df[passed_df].index)
-        df = select_worker(results, workers)
-     else:
-        df = df.query('finishtime >= "%s"' % finishtime) 
-        df.reset_index(inplace = True, drop = True)
-     return df
-    
->>>>>>> 9d8bd095
+        return requests.get(url)