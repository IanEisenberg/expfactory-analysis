--- conflicted
+++ resolved
@@ -310,21 +310,6 @@
 
 def discount_titrate_post(df):
     df.insert(0, 'patient1_impatient0', numpy.where(df['key_press'] == 80, 1, numpy.where(df['key_press'] == 81, 0, numpy.nan)).tolist())
-<<<<<<< HEAD
-    
-    df.insert(0, 'sooner_days', numpy.where(df['sooner_delay'] == 'today', 0, numpy.where(df['sooner_delay'] == '2 weeks', 14, numpy.nan)).tolist())
-    
-    df.insert(0, 'later_days', numpy.where(df['later_delay'] == '2 weeks', 14, numpy.where(df['later_delay'] == '4 weeks', 28, numpy.where(df['later_delay'] == '6 weeks', 42, numpy.nan))).tolist())
-
-    df.insert(0, 'indiff_k', numpy.where(df['exp_stage'] == 'test',(df['larger_amount'].astype(float) - df['smaller_amount'].astype(float))/(df['smaller_amount'].astype(float)*df['later_days'].astype(float) - df['larger_amount'].astype(float)*df['sooner_days'].astype(float)) , numpy.nan).tolist())
-
-    df.insert(0, 'rel_diff', numpy.where(df['exp_stage']=='test', (df['larger_amount'].astype(float)/df['smaller_amount'].astype(float)).map(lambda x: round(x,2)-1), numpy.nan).tolist())
-
-    df.insert(0, 'now1_notnow0', numpy.where(df['sooner_delay'] == 'today', 1, 0).tolist())				
-				
-    return df
-
-=======
     df.insert(0, 'sooner_days', numpy.where(df['sooner_delay'] == 'today', 0, numpy.where(df['sooner_delay'] == '2 weeks', 14, numpy.nan)).tolist())
     df.insert(0, 'later_days', numpy.where(df['later_delay'] == '2 weeks', 14, numpy.where(df['later_delay'] == '4 weeks', 28, numpy.where(df['later_delay'] == '6 weeks', 42, numpy.nan))).tolist())
     df.insert(0, 'indiff_k', numpy.where(df['exp_stage'] == 'test',(df['larger_amount'].astype(float) - df['smaller_amount'].astype(float))/(df['smaller_amount'].astype(float)*df['later_days'].astype(float) - df['larger_amount'].astype(float)*df['sooner_days'].astype(float)) , numpy.nan).tolist())
@@ -332,7 +317,6 @@
     df.insert(0, 'now1_notnow0', numpy.where(df['sooner_delay'] == 'today', 1, 0).tolist())							
     return df
     
->>>>>>> ca2978bc
 def DPX_post(df):
     df.loc[:,'correct'] = df['correct'].astype(float)
     index = df[(df['trial_id'] == 'fixation') & (df['possible_responses'] != 'none')].index
@@ -343,20 +327,11 @@
 def hierarchical_post(df):
     df.loc[:,'correct'] = df['correct'].astype(float)
     return df
-<<<<<<< HEAD
-				
-def holt_laury_post(df):
-    df.insert(0, 'safe1_risky0', numpy.where(df['response'].astype(float) == 1, 1, numpy.where(df['response'].astype(float) == 2, 0, numpy.nan)).tolist())
-    				
-    return df
-			
-=======
 
 def holt_laury_post(df):
     df.insert(0, 'safe1_risky0', numpy.where(df['response'].astype(float) == 1, 1, numpy.where(df['response'].astype(float) == 2, 0, numpy.nan)).tolist())			
     return df
     
->>>>>>> ca2978bc
 def IST_post(df):
     # rename conditions
     df.replace({'Fixed Win': 'Fixed_Win', 'Decreasing Win': 'Decreasing_Win'}, inplace = True)
@@ -424,33 +399,12 @@
             df.set_value(i, 'possible_score', len(targets))
     return df
 
-<<<<<<< HEAD
-def kirby_post(df):
-    df.insert(0, 'patient1_impatient0', numpy.where(df['key_press'] == 80, 1, numpy.where(df['key_press'] == 81, 0, numpy.nan)).tolist())
-    
-    def merge_cols(a, b):
-        c = numpy.where(numpy.isnan(a) & (numpy.isnan(b) == False), b, numpy.where((numpy.isnan(a) == False) & numpy.isnan(b), a, numpy.nan)).tolist()
-        return c
-		
-    df.insert(0, 'large_amount_merge', merge_cols(df['large_amount'], df['large_amt']))
-				
-    df.insert(0, 'small_amount_merge', merge_cols(df['small_amount'], df['small_amt']))
-				
-    df.insert(0, 'later_delay_merge', merge_cols(df['later_delay'], df['later_del']))
-				
-    df.insert(0, 'reward_size', numpy.where((df['large_amount_merge'] <36), 'small', numpy.where((df['large_amount_merge']>49) & (df['large_amount_merge']<61), 'medium', numpy.where((df['large_amount_merge']>74)&(df['large_amount_merge']<86), 'large', numpy.nan))).tolist())				
-				
-    return df
-
-=======
-
 def kirby_post(df):
     df.insert(0, 'patient1_impatient0', numpy.where(df['key_press'] == 80, 1, numpy.where(df['key_press'] == 81, 0, numpy.nan)).tolist())		
     df.insert(0, 'reward_size', numpy.where((df['large_amount'] <36), 'small', numpy.where((df['large_amount']>49) & (df['large_amount']<61), 'medium', 
                                              numpy.where((df['large_amount']>74)&(df['large_amount']<86), 'large', numpy.nan))).tolist())		
     return df
     
->>>>>>> ca2978bc
 def local_global_post(df):
     df.loc[:,'correct'] = df['correct'].astype(float)
     conflict = (df['local_shape']==df['global_shape']).apply(lambda x: 'congruent' if x else 'incongruent')
@@ -888,13 +842,8 @@
     :return dv: dictionary of dependent variables
     :return description: descriptor of DVs
     """
-<<<<<<< HEAD
-    df = df[~ pandas.isnull(df['taste_diff'])].reset_index()
-    rs = smf.ols(formula = 'coded_response ~ health_diff * taste_diff', data = df).fit()
-=======
     df = df[~ pandas.isnull(df['taste_diff'])].reset_index(drop = True)
     rs = smf.ols(formula = 'coded_response ~ health_diff + taste_diff', data = df).fit()
->>>>>>> ca2978bc
     dvs = {}
     dvs['health_sensitivity'] = {'value':  rs.params['health_diff'], 'valence': 'Pos'} 
     dvs['taste_sensitivity'] = {'value':  rs.params['taste_diff'], 'valence': 'Neg'} 
@@ -1357,18 +1306,6 @@
     dvs['score'] = {'value': score, 'valence': 'Pos'} 
     description = 'percentage of items remembered correctly'  
     return dvs, description
-<<<<<<< HEAD
-				
-@multi_worker_decorate
-def calc_kirby_DV(df):
-    """ Calculate dv for discount_titrate task
-    :return dv: dictionary of dependent variables
-    :return description: descriptor of DVs
-    """			
-    
-    import scipy			
-				
-=======
     
 @group_decorate()
 def calc_kirby_DV(df):
@@ -1377,7 +1314,6 @@
     :return description: descriptor of DVs
     """			
 
->>>>>>> ca2978bc
     #filter only the test stage choice data
     df = df.query('exp_stage == "test"')
 	
@@ -1403,16 +1339,6 @@
     dvs = {}
     
     #Add dv: percent of patient choices
-<<<<<<< HEAD
-    dvs['percent_patient'] = df['patient1_impatient0'].mean()
-    dvs['percent_patient_small'] = df_small['patient1_impatient0'].mean()
-    dvs['percent_patient_medium'] = df_medium['patient1_impatient0'].mean()
-    dvs['percent_patient_large'] = df_large['patient1_impatient0'].mean()
-    
-    #Helper function to get geometric means
-    def geo_mean(l):
-        return scipy.stats.mstats.gmean(l, axis=0)
-=======
     dvs['percent_patient'] = {'value': df['patient1_impatient0'].mean(), 'valence': 'NA'}
     dvs['percent_patient_small'] = {'value': df_small['patient1_impatient0'].mean(), 'valence': 'NA'}
     dvs['percent_patient_medium'] = {'value': df_medium['patient1_impatient0'].mean(), 'valence': 'NA'}
@@ -1421,18 +1347,13 @@
     #Helper function to get geometric means
     def geo_mean(l):
         return mstats.gmean(l, axis=0)
->>>>>>> ca2978bc
 				
     #Function to calculate discount rates			
     def calculate_discount_rate(data):
 					
         def get_match_percent(k, data):
             real_choices = data['patient1_impatient0']
-<<<<<<< HEAD
-            pred_choices = numpy.where(data['large_amount_merge']/(1+k*data['later_delay_merge']) > data['small_amount_merge'], 1, 0)	
-=======
             pred_choices = numpy.where(data['large_amount']/(1+k*data['later_delay']) > data['small_amount'], 1, 0)	
->>>>>>> ca2978bc
             match_vector = real_choices == pred_choices
             match_percent = sum(match_vector)/data.shape[0]
             return match_percent
@@ -1440,29 +1361,6 @@
         possible_ks = [0.00016, geo_mean([0.00016, 0.0004]), geo_mean([0.0004, 0.001]), geo_mean([0.001, 0.0025]), geo_mean([0.0025, 0.006]), geo_mean([0.006, 0.016]), geo_mean([0.016, 0.041]), geo_mean([0.041, 0.10]), geo_mean([0.1, 0.25]), 0.25]
         
         match_percentages = {}
-<<<<<<< HEAD
-
-        for current_k in possible_ks:
-            match_percentages[current_k] = get_match_percent(current_k, data)	
-												
-        discount_rate = geo_mean([k for k in match_percentages if match_percentages.get(k) == max(match_percentages.values())])
-					
-        return discount_rate			
-	
-    dvs['hyp_discount_rate'] = calculate_discount_rate(df)
-    dvs['hyp_discount_rate_small'] = calculate_discount_rate(df_small)
-    dvs['hyp_discount_rate_medium'] = calculate_discount_rate(df_medium)
-    dvs['hyp_discount_rate_large'] = calculate_discount_rate(df_large)
-	
-    
-    #Add any warnings
-    dvs['warnings'] = warnings    
-						
-    description = 'Four hyperbolic discount rates and number of patient choices for each subject: One for all items, and three depending on the reward size (small, medium, large)'
-    return dvs, description
-
-=======
->>>>>>> ca2978bc
 
         for current_k in possible_ks:
             match_percentages[current_k] = get_match_percent(current_k, data)	
