--- conflicted
+++ resolved
@@ -2180,15 +2180,9 @@
     try:
         rs = smf.glm('correct ~ trials_since_switch+trial_num', data = df, family = sm.families.Binomial()).fit()
         learning_rate = rs.params['trials_since_switch']
-        #learning_to_learn: learning to learn (LTL) depicts the average tendency over successive categories for efficiency to change. 
-<<<<<<< HEAD
-        learning_to_learn = rs.params['trials_since_switch:num_cat']
+        learning_to_learn = rs.params['trial_num']
         log_ll = rs.llf
         num_trials = df.shape[0]
-=======
-        learning_to_learn = rs.params['trial_num']
-        
->>>>>>> 4bea481d
     except ValueError:
         learning_rate = 'NA'
         learning_to_learn = 'NA'
