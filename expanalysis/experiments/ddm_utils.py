--- conflicted
+++ resolved
@@ -382,7 +382,6 @@
         group_dvs = fit_HDDM(df, 
                          categorical_dict = {'v': ['critical_key']},
                          **kwargs)
-<<<<<<< HEAD
         # reactive control
         rdf = rdf.query('condition != "stop" and critical_key == "non-critical" and \
                         exp_stage not in ["practice","NoSS_practice"]')
@@ -392,11 +391,7 @@
         # this ends up using the rgroup_dvs for the base threshold, drift and non-decision time
         for key, value in group_dvs.items():
             value.update(rgroup_dvs[key])
-=======
-    # this ends up using the rgroup_dvs for the base threshold, drift and non-decision time
-    for key, value in group_dvs.items():
-        value.update(rgroup_dvs[key])
->>>>>>> f80c20ed
+
     return group_dvs
 
 
